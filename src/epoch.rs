--- conflicted
+++ resolved
@@ -1524,14 +1524,15 @@
 }
 
 #[test]
-<<<<<<< HEAD
 fn deser_test() {
     use self::serde_derive::Deserialize;
     #[derive(Deserialize)]
     struct D {
         pub e: Epoch,
     }
-=======
+}
+
+#[test]
 fn regression_test_gh_85() {
     let earlier_epoch =
         Epoch::maybe_from_gregorian(2020, 1, 8, 16, 1, 17, 100, TimeSystem::TAI).unwrap();
@@ -1542,5 +1543,4 @@
         later_epoch > earlier_epoch,
         "later_epoch should be 100ns after earlier_epoch"
     );
->>>>>>> 558983aa
 }