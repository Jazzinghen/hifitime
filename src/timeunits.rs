--- conflicted
+++ resolved
@@ -244,12 +244,6 @@
             Unit::Microsecond => NANOSECONDS_PER_MICROSECOND as i64,
             Unit::Nanosecond => 1,
         };
-<<<<<<< HEAD
-        if total_ns.abs() < i64::MAX {
-            Duration::from_truncated_nanoseconds(total_ns)
-        } else {
-            Duration::from_total_nanoseconds(total_ns as i128)
-=======
 
         match q.checked_mul(factor) {
             Some(total_ns) => {
@@ -266,7 +260,6 @@
                     Duration::MAX
                 }
             }
->>>>>>> 09bfcf33
         }
     }
 }
